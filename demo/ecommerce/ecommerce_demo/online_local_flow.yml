--- conflicted
+++ resolved
@@ -5,10 +5,7 @@
 spec:
   dockers:
     recommend:
-<<<<<<< HEAD
       image: swr.cn-southwest-2.myhuaweicloud.com/dmetasoul-repo/recommend-service:1.0.0@sha256:f62363f9dfc95ce7a4fcad59245292dc13135144fa5145de57e6c6ec5457913c
-=======
-      image: swr.cn-southwest-2.myhuaweicloud.com/dmetasoul-repo/recommend-service:1.0.0
       ports: [ 13013 ]
       options:
         mongo_service: mongodb.saas-demo
@@ -32,7 +29,6 @@
       options:
         domain: "huawei.dmetasoul.com"
         namespace: saas-demo
->>>>>>> fa9fe8cd
   services:
     mongo:
       kind: MongoDB
