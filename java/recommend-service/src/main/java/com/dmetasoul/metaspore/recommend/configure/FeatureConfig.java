//
// Copyright 2022 DMetaSoul
//
// Licensed under the Apache License, Version 2.0 (the "License");
// you may not use this file except in compliance with the License.
// You may obtain a copy of the License at
//
//     http://www.apache.org/licenses/LICENSE-2.0
//
// Unless required by applicable law or agreed to in writing, software
// distributed under the License is distributed on an "AS IS" BASIS,
// WITHOUT WARRANTIES OR CONDITIONS OF ANY KIND, either express or implied.
// See the License for the specific language governing permissions and
// limitations under the License.
//
package com.dmetasoul.metaspore.recommend.configure;

import com.dmetasoul.metaspore.recommend.configure.ColumnInfo;
import com.dmetasoul.metaspore.recommend.configure.Condition;
import com.dmetasoul.metaspore.recommend.configure.FieldAction;
import com.dmetasoul.metaspore.recommend.configure.FieldInfo;
import com.google.common.collect.Lists;
import com.google.common.collect.Maps;
import com.google.common.collect.Queues;
import com.google.common.collect.Sets;
<<<<<<< HEAD
=======
import lombok.AllArgsConstructor;
>>>>>>> f1fa4b72
import lombok.Data;
import lombok.extern.slf4j.Slf4j;
import org.apache.commons.collections4.CollectionUtils;
import org.apache.commons.collections4.MapUtils;
import org.apache.commons.lang3.StringUtils;
import org.springframework.boot.context.properties.ConfigurationProperties;
import org.springframework.cloud.context.config.annotation.RefreshScope;
import org.springframework.context.annotation.Configuration;
import org.springframework.util.Assert;

import java.util.*;

/**
 * 特征生成相关配置类
 * Created by @author qinyy907 in 14:24 22/07/15.
 */
@Slf4j
@Data
@Configuration
@RefreshScope
@ConfigurationProperties(prefix = "feature-service")
public class FeatureConfig {
    private List<Source> source;
    private List<SourceTable> sourceTable;
    private List<Feature> feature;
    private List<AlgoTransform> algoTransform;

    @Data
    public static class Source {
        private String name;
        private String format;
        private String kind;
        private Map<String, Object> options;

        public String getKind() {
            if (StringUtils.isEmpty(kind)) return "request";
            return kind;
        }

        public boolean checkAndDefault() {
            if (StringUtils.isEmpty(name)) {
                log.error("source config name must not be empty!");
                return false;
            }
            if (options == null) {
                options = Maps.newHashMap();
            }
            if (getKind().equalsIgnoreCase("mongodb")) {
                if (!options.containsKey("uri") || !String.valueOf(options.get("uri")).startsWith("mongodb://")) {
                    log.error("source mongodb config uri error!");
                    return false;
                }
            }
            if (getKind().equalsIgnoreCase("jdbc")) {
                if (!options.containsKey("uri")) {
                    log.error("source jdbc config uri must not be empty!");
                    return false;
                }
                if (!options.containsKey("user")) options.put("user", "root");
                if (!options.containsKey("password")) options.put("password", "test");
                String uri = String.valueOf(options.containsKey("uri"));
                if (uri.startsWith("jdbc:mysql")) {
                    if (!options.containsKey("driver")) options.put("driver", "com.mysql.cj.jdbc.Driver");
                    else {
                        if (!String.valueOf(options.get("driver")).equals("com.mysql.cj.jdbc.Driver")) {
                            log.error("source jdbc mysql config driver must be com.mysql.cj.jdbc.Driver!");
                            return false;
                        }
                    }
                }
            }
            if (getKind().equalsIgnoreCase("redis")) {
                if (!options.containsKey("standalone") && !options.containsKey("sentinel")
                    && !options.containsKey("cluster")) {
                    options.put("standalone", Map.of("host", "localhost", "port", 6379));
                }
            }
            return true;
        }
    }

    @Data
    public static class SourceTable extends ColumnInfo {
        private String name;
        private String source;
        private String kind;
        private String taskName;
        private String table;

        private String prefix;

        private List<String> sqlFilters;
        private List<Map<String, Map<String, Object>>> filters;

        private Map<String, Object> options;

        public void setColumns(List<Map<String, Object>> columns) {
            super.setColumns(columns);
        }

        public String getTable() {
            if (StringUtils.isEmpty(table)) return name;
            return table;
        }

        public void setSource(String source) {
            this.source = source;
        }

        public boolean checkAndDefault() {
            if (StringUtils.isEmpty(name) || StringUtils.isEmpty(source)) {
                log.error("SourceTable config name and source must not be empty!");
                throw new IllegalStateException("SourceTable config name and source must not be empty!");
            }
            if (CollectionUtils.isEmpty(columnNames) || MapUtils.isEmpty(columnMap)) {
                log.error("SourceTable config columns must not be empty!");
                throw new IllegalStateException("SourceTable config columns must not be empty!");
            }
            if (StringUtils.isEmpty(taskName)) {
                taskName = "SourceTable";
            }
            return true;
        }
    }

    @Data
<<<<<<< HEAD
    public static class Feature extends ColumnInfo {
=======
    @AllArgsConstructor
    public static class Field {
        String table;
        String fieldName;

        public static Field create(String str) {
            String[] array = str.split("\\.");
            if (array.length == 2) {
                return new Field(array[0], array[1]);
            } else if (array.length == 1) {
                return new Field(null, array[0]);
            }
            return null;
        }

        public static List<Field> create(List<String> strs) {
            List<Field> fields = Lists.newArrayList();
            for (String s : strs) {
                fields.add(create(s));
            }
            return fields;
        }

        public String toString() {
            return fieldName;
        }

        @Override
        public int hashCode() {
            return String.format("%s.%s", table, fieldName).hashCode();
        }

        @Override
        public boolean equals(Object obj) {
            if (obj == this) return true;
            if (obj == null) return false;
            if (obj instanceof Field) {
                Field field = (Field) obj;
                if ((fieldName != null && !fieldName.equals(field.getFieldName())) || (fieldName == null && field.getFieldName() != null)) {
                    return false;
                } else
                    return (table == null || table.equals(field.getTable())) && (table != null || field.getTable() == null);
            }
            return false;
        }
    }

    @Data
    public static class Feature {
>>>>>>> f1fa4b72
        private String name;
        private List<String> from;
        private List<FieldInfo> fields;
        private List<String> select;
        private List<Condition> condition;

        private List<String> immediateFrom;

        /**
         * 支持where条件  右值不支持为常数值， 需要右值为常数的过滤可以在sourcetable进行配置
         * filters:
         *   - table1.field1:
         *       ge: table2.field2
         *       ne: table3.field3
         *   - table1.field2:
         *       eq: table4.field2
         *       in: table5.field3
         */
        private List<Map<String, Map<String, Object>>> filters;
        private Map<FieldInfo, Map<FieldInfo, String>> filterMap;

        private Map<String, List<String>> fromColumns;

        private Map<String, List<Condition>> conditionMap;

        public void setFrom(List<String> from) {
            if (CollectionUtils.isEmpty(from)) return;
            this.from = from;
        }

        public void setFrom(String from) {
            if (StringUtils.isEmpty(from)) return;
            this.from = List.of(from);
        }

        public void setFields(List<String> list) {
            if (CollectionUtils.isEmpty(list)) return;
            fields = Lists.newArrayList();
            columnNames = Lists.newArrayList();
            for(String item: list) {
                FieldInfo field = FieldInfo.create(item);
                if (field == null) {
                    log.error("Feature:{} select is config error", name);
                    throw new RuntimeException(String.format("Feature:%s select is config error", name));
                }
                fields.add(field);
                columnNames.add(field.fieldName);
            }
        }

        public void setCondition(List<Map<String, String>> data) {
            if (CollectionUtils.isEmpty(data)) return;
            condition = Lists.newArrayList();
            for (Map<String, String> datum : data) {
                Condition cond = Condition.create(datum);
                if (cond == null) {
                    log.error("Feature:{} condition is config error", name);
                    throw new RuntimeException(String.format("Feature:%s condition is config error", name));
                }
                condition.add(cond);
            }
        }

        public void setFilterMap(List<Map<String, Map<String, Object>>> filters) {
            if (CollectionUtils.isEmpty(filters)) return;
            filterMap = Maps.newHashMap();
            filters.forEach(map->{
                map.forEach((k, v) -> {
                    FieldInfo field1 = FieldInfo.create(k);
                    Map<FieldInfo, String> item = filterMap.computeIfAbsent(field1, key->Maps.newHashMap());
                    v.forEach((op, value) -> {
                        FieldInfo field2 = FieldInfo.create((String) value);
                        item.put(field2, op);
                    });
                });
            });
        }

        public boolean checkAndDefault() {
            if (StringUtils.isEmpty(name)) {
                log.error("Feature config name must not be empty!");
                throw new IllegalStateException("Feature config name must not be empty!");
            }
            if (CollectionUtils.isEmpty(select)) {
                log.error("Feature config select must not be empty!");
                throw new IllegalStateException("Feature config select must not be empty!");
            }
            if (CollectionUtils.isEmpty(from)) {
                log.error("Feature config from must not be empty!");
                throw new IllegalStateException("Feature config from must not be empty!");
            }
            Set<String> fromtables = Sets.newHashSet(from);
            if (fromtables.size() != from.size()) {
                log.error("Feature config from and dependOutput must not be duplicate table!");
                throw new IllegalStateException("Feature config from and dependOutput must not be duplicate table!");
            }
            if (CollectionUtils.isEmpty(condition) && fromtables.size() > 1) {
                log.error("Feature join table must has condition!");
                throw new IllegalStateException("Feature join table must has condition!");
            }
            setFields(select);
            setFilterMap(filters);
            for (FieldInfo field: fields) {
                if (field.getTable() != null && !fromtables.contains(field.getTable())) {
                    log.error("Feature config the field of select, field table' must be in the rely!");
                    throw new IllegalStateException("Feature config the field of select, field table' must be in the rely!");
                }
            }
            if (CollectionUtils.isNotEmpty(condition)) {
                for (Condition cond : condition) {
                    if (cond.left.getTable() != null && !fromtables.contains(cond.left.getTable())) {
                        log.error("Feature config the field of join condition, field table' must be in the rely!");
                        throw new IllegalStateException("Feature config the field of join condition, field table' must be in the rely!");
                    }
                    if (cond.right.getTable() != null && !fromtables.contains(cond.right.getTable())) {
                        log.error("Feature config the field of join condition, field table' must be in the rely!");
                        throw new IllegalStateException("Feature config the field of join condition, field table' must be in the rely!");
                    }
                }
            }
            return true;
        }
    }

    @Data
<<<<<<< HEAD
    public static class AlgoTransform extends ColumnInfo {
=======
    public static class AlgoTransform {
>>>>>>> f1fa4b72
        private String name;
        private String taskName;
        private List<String> feature;
        private List<String> algoTransform;
        private List<FieldAction> fieldActions;
        private List<String> output;
        private Map<String, Object> options;

        private List<FieldAction> actionList;

        protected Map<String, String> columnRel;

        public void setFeature(List<String> list) {
            feature = list;
        }

        public void setFeature(String str) {
            feature = List.of(str);
        }

        public void setAlgoTransform(List<String> list) {
            algoTransform = list;
        }

        public void setAlgoTransform(String str) {
            algoTransform = List.of(str);
        }

        public boolean checkAndDefault() {
            if (!check()) {
                return false;
            }
            columnNames = output;
            columnMap = Maps.newHashMap();
            fieldMap = Maps.newHashMap();
            columnRel = Maps.newHashMap();
            actionList = Lists.newArrayList();
            Map<String, FieldAction> fieldActionMap = Maps.newHashMap();
            Queue<FieldAction> queue = Queues.newArrayDeque();
            Set<String> actionSet = Sets.newHashSet();
            Set<String> doneSet = Sets.newHashSet();
            if (CollectionUtils.isNotEmpty(fieldActions)) {
                for (FieldAction action : fieldActions) {
                    Assert.isTrue(action.checkAndDefault(), "field action check!");
                    for (int i = 0; i < action.getNames().size(); ++i) {
                        String name = action.getNames().get(i);
<<<<<<< HEAD
                        Assert.isTrue(!fieldActionMap.containsKey(name), "name must not be duplicate!");
                        fieldActionMap.put(name, action);
                        columnMap.put(name, getType(action.getTypes().get(i)));
                        fieldMap.put(name, getField(name, action.getTypes().get(i)));
=======
                        fieldActionMap.put(name, action);
                        columnMap.put(name, action.getTypes().get(i));
>>>>>>> f1fa4b72
                        columnRel.put(name, action.getNames().get(0));
                    }
                }
            }
            for (String col : output) {
                if (actionSet.contains(col)) continue;
                FieldAction action = fieldActionMap.get(col);
                Assert.notNull(action, "output col must has Action colName:" + col);
                queue.offer(action);
                actionSet.addAll(action.getNames());
            }
            boolean flag;
            while (!queue.isEmpty()) {
                FieldAction action = queue.poll();
                flag = true;
                if (CollectionUtils.isNotEmpty(action.getInput())) {
                    for (String item : action.getInput()) {
                        if (doneSet.contains(item)) {
                            continue;
                        }
                        flag = false;
                        if (actionSet.contains(item)) {
                            continue;
                        }
                        FieldAction fieldAction = fieldActionMap.get(item);
                        Assert.notNull(fieldAction, "FieldAction.input item must has Action item:" + item);
                        queue.offer(fieldAction);
                        actionSet.addAll(fieldAction.getNames());
                    }
                }
                if (flag) {
                    actionList.add(action);
                    doneSet.addAll(action.getNames());
                } else {
                    queue.offer(action);
                }
            }
            return true;
        }

        protected boolean check() {
            if (StringUtils.isEmpty(name) || CollectionUtils.isEmpty(output)) {
                log.error("AlgoInference config name, fieldActions must not be empty!");
                throw new IllegalStateException("AlgoInference config name, fieldActions must not be empty!");
            }
            if (CollectionUtils.isEmpty(algoTransform) && CollectionUtils.isEmpty(feature)) {
                log.error("AlgoInference config algoTransform and feature depend must not be empty!");
                throw new IllegalStateException("AlgoInference config algoTransform and feature depend must not be empty!");
            }
            return true;
        }
    }
}<|MERGE_RESOLUTION|>--- conflicted
+++ resolved
@@ -15,18 +15,10 @@
 //
 package com.dmetasoul.metaspore.recommend.configure;
 
-import com.dmetasoul.metaspore.recommend.configure.ColumnInfo;
-import com.dmetasoul.metaspore.recommend.configure.Condition;
-import com.dmetasoul.metaspore.recommend.configure.FieldAction;
-import com.dmetasoul.metaspore.recommend.configure.FieldInfo;
 import com.google.common.collect.Lists;
 import com.google.common.collect.Maps;
 import com.google.common.collect.Queues;
 import com.google.common.collect.Sets;
-<<<<<<< HEAD
-=======
-import lombok.AllArgsConstructor;
->>>>>>> f1fa4b72
 import lombok.Data;
 import lombok.extern.slf4j.Slf4j;
 import org.apache.commons.collections4.CollectionUtils;
@@ -153,59 +145,7 @@
     }
 
     @Data
-<<<<<<< HEAD
     public static class Feature extends ColumnInfo {
-=======
-    @AllArgsConstructor
-    public static class Field {
-        String table;
-        String fieldName;
-
-        public static Field create(String str) {
-            String[] array = str.split("\\.");
-            if (array.length == 2) {
-                return new Field(array[0], array[1]);
-            } else if (array.length == 1) {
-                return new Field(null, array[0]);
-            }
-            return null;
-        }
-
-        public static List<Field> create(List<String> strs) {
-            List<Field> fields = Lists.newArrayList();
-            for (String s : strs) {
-                fields.add(create(s));
-            }
-            return fields;
-        }
-
-        public String toString() {
-            return fieldName;
-        }
-
-        @Override
-        public int hashCode() {
-            return String.format("%s.%s", table, fieldName).hashCode();
-        }
-
-        @Override
-        public boolean equals(Object obj) {
-            if (obj == this) return true;
-            if (obj == null) return false;
-            if (obj instanceof Field) {
-                Field field = (Field) obj;
-                if ((fieldName != null && !fieldName.equals(field.getFieldName())) || (fieldName == null && field.getFieldName() != null)) {
-                    return false;
-                } else
-                    return (table == null || table.equals(field.getTable())) && (table != null || field.getTable() == null);
-            }
-            return false;
-        }
-    }
-
-    @Data
-    public static class Feature {
->>>>>>> f1fa4b72
         private String name;
         private List<String> from;
         private List<FieldInfo> fields;
@@ -331,11 +271,7 @@
     }
 
     @Data
-<<<<<<< HEAD
     public static class AlgoTransform extends ColumnInfo {
-=======
-    public static class AlgoTransform {
->>>>>>> f1fa4b72
         private String name;
         private String taskName;
         private List<String> feature;
@@ -382,15 +318,10 @@
                     Assert.isTrue(action.checkAndDefault(), "field action check!");
                     for (int i = 0; i < action.getNames().size(); ++i) {
                         String name = action.getNames().get(i);
-<<<<<<< HEAD
                         Assert.isTrue(!fieldActionMap.containsKey(name), "name must not be duplicate!");
                         fieldActionMap.put(name, action);
                         columnMap.put(name, getType(action.getTypes().get(i)));
                         fieldMap.put(name, getField(name, action.getTypes().get(i)));
-=======
-                        fieldActionMap.put(name, action);
-                        columnMap.put(name, action.getTypes().get(i));
->>>>>>> f1fa4b72
                         columnRel.put(name, action.getNames().get(0));
                     }
                 }
