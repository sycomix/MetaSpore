//
// Copyright 2022 DMetaSoul
//
// Licensed under the Apache License, Version 2.0 (the "License");
// you may not use this file except in compliance with the License.
// You may obtain a copy of the License at
//
//     http://www.apache.org/licenses/LICENSE-2.0
//
// Unless required by applicable law or agreed to in writing, software
// distributed under the License is distributed on an "AS IS" BASIS,
// WITHOUT WARRANTIES OR CONDITIONS OF ANY KIND, either express or implied.
// See the License for the specific language governing permissions and
// limitations under the License.
//
package com.dmetasoul.metaspore.recommend.functions;


import com.dmetasoul.metaspore.recommend.annotation.FunctionAnnotation;
import com.dmetasoul.metaspore.recommend.common.CommonUtils;
import com.dmetasoul.metaspore.recommend.configure.FieldAction;
import com.dmetasoul.metaspore.recommend.data.FieldData;
import com.dmetasoul.metaspore.recommend.data.IndexData;
import com.dmetasoul.metaspore.recommend.functions.Function;
import com.google.common.collect.Lists;
import lombok.NonNull;
import lombok.extern.slf4j.Slf4j;
import org.apache.commons.collections4.CollectionUtils;
import org.apache.commons.lang3.StringUtils;
import org.springframework.util.Assert;
import org.springframework.util.NumberUtils;

import javax.validation.constraints.NotEmpty;
import java.util.List;
import java.util.Map;

@Slf4j
@FunctionAnnotation("bucketize")
public class BucketizeFunction implements Function {
    private final static String NAMEBINS = "bins";
    private final static String NAMEMIN = "min";
    private final static String NAMEMAX = "max";
    private final static String NAMERANGES = "ranges";

    private int bins = 10;
    private int min = 0;
    private int max = 120;

    private List<Number> ranges = Lists.newArrayList();

    @Override
<<<<<<< HEAD
    public boolean process(@NotEmpty List<FieldData> fields, @NotEmpty List<FieldData> result, @NonNull FieldAction config) {
        Map<String, Object> options = config.getOptions();
=======
    public boolean process(@NotEmpty List<FieldData> fields, @NotEmpty List<FieldData> result, Map<String, Object> options) {
>>>>>>> f1fa4b72
        Assert.isTrue(CollectionUtils.isNotEmpty(fields) && fields.size() == 1, "input values size must eq 1");
        bins = CommonUtils.getField(options, NAMEBINS, bins);
        min = CommonUtils.getField(options, NAMEMIN, min);
        max = CommonUtils.getField(options, NAMEMAX, max);
        String rangeStr = CommonUtils.getField(options, NAMERANGES, "[]");
        ranges = parseRanges(rangeStr);
        FieldData fieldData = fields.get(0);
        List<IndexData> input = fieldData.getIndexValue();
        List<IndexData> res = Lists.newArrayList();
        for (IndexData o : input) {
            Assert.isInstanceOf(Number.class, o, "value must be number!");
            if (CollectionUtils.isNotEmpty(ranges)) {
                res.add(FieldData.create(o.getIndex(), bucket(o.getVal(), ranges)));
            } else {
                res.add(FieldData.create(o.getIndex(), bucket(o.getVal(), bins, max, min)));
            }
        }

        result.get(0).setIndexValue(res);
        return true;
    }

    private List<Number> parseRanges(String rangeStr) {
        List<Number> res = Lists.newArrayList();
        if (StringUtils.isNotEmpty(rangeStr)) {
            int start = 0;
            int end = rangeStr.length();
            if (rangeStr.startsWith("[")) start += "[".length();
            if (rangeStr.endsWith("]")) end -= "]".length();
            String[] arr = rangeStr.substring(start, end).split(",");
            for (String s : arr) {
                res.add(NumberUtils.parseNumber(s.strip(), Number.class));
            }
        }
        return res;
    }

    private int bucket(Number value, Number bins, Number max, Number min) {
        Assert.isTrue(!bins.equals(0.0), "bins not zero");
        if (value.doubleValue() < min.doubleValue()) {
            return 0;
        }
        if (value.doubleValue() > max.doubleValue()) {
            return (int) ((max.doubleValue() - min.doubleValue()) / bins.doubleValue());
        }
        return (int) ((value.doubleValue() - min.doubleValue()) / bins.doubleValue());
    }

    private int bucket(Number value, List<Number> ranges) {
        Assert.isTrue(!ranges.isEmpty(), "ranges not empty");
        for (int i = 0; i < ranges.size(); ++i) {
            Number item = ranges.get(i);
            if (value.doubleValue() < item.doubleValue() && i == 0
                || value.doubleValue() >= item.doubleValue() && i == ranges.size() - 1) {
                return i;
            }
            if (value.doubleValue() >= item.doubleValue() && value.doubleValue() < ranges.get(i+1).doubleValue()) {
                return i;
            }
        }
        return 0;
    }
}<|MERGE_RESOLUTION|>--- conflicted
+++ resolved
@@ -21,7 +21,6 @@
 import com.dmetasoul.metaspore.recommend.configure.FieldAction;
 import com.dmetasoul.metaspore.recommend.data.FieldData;
 import com.dmetasoul.metaspore.recommend.data.IndexData;
-import com.dmetasoul.metaspore.recommend.functions.Function;
 import com.google.common.collect.Lists;
 import lombok.NonNull;
 import lombok.extern.slf4j.Slf4j;
@@ -49,12 +48,8 @@
     private List<Number> ranges = Lists.newArrayList();
 
     @Override
-<<<<<<< HEAD
     public boolean process(@NotEmpty List<FieldData> fields, @NotEmpty List<FieldData> result, @NonNull FieldAction config) {
         Map<String, Object> options = config.getOptions();
-=======
-    public boolean process(@NotEmpty List<FieldData> fields, @NotEmpty List<FieldData> result, Map<String, Object> options) {
->>>>>>> f1fa4b72
         Assert.isTrue(CollectionUtils.isNotEmpty(fields) && fields.size() == 1, "input values size must eq 1");
         bins = CommonUtils.getField(options, NAMEBINS, bins);
         min = CommonUtils.getField(options, NAMEMIN, min);
