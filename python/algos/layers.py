#
# Copyright 2022 DMetaSoul
#
# Licensed under the Apache License, Version 2.0 (the "License");
# you may not use this file except in compliance with the License.
# You may obtain a copy of the License at
#
#     http://www.apache.org/licenses/LICENSE-2.0
#
# Unless required by applicable law or agreed to in writing, software
# distributed under the License is distributed on an "AS IS" BASIS,
# WITHOUT WARRANTIES OR CONDITIONS OF ANY KIND, either express or implied.
# See the License for the specific language governing permissions and
# limitations under the License.
#

import torch
import torch.nn.functional as F
import metaspore as ms
import math
from torch.nn.utils.rnn import pack_sequence, pack_padded_sequence, pad_packed_sequence

# Logistic regression layer
class LRLayer(torch.nn.Module):
    def __init__(self,
                embedding_size,
                feature_dim):
        super().__init__()
        self.embedding_size = embedding_size
        self.feature_dim = feature_dim
    
    def forward(self, inputs):
        out = torch.sum(inputs, dim=1, keepdim=True)
        return out

# This code is adapted from github repository: https://github.com/RUCAIBox/RecBole/blob/master/recbole/model/layers.py
class Dice(torch.nn.Module):

    def __init__(self, hidden_size):
        super(Dice, self).__init__()

        self.sigmoid = torch.nn.Sigmoid()
        self.alpha = torch.nn.Parameter(torch.zeros((hidden_size,)))

    def forward(self, score):
        self.alpha = self.alpha.to(score.device)
        score_p = self.sigmoid(score)

        return self.alpha * (1 - score_p) * score + score_p * score
    

# Fully connected layers
# This code is adapted from github repository:  https://github.com/xue-pai/FuxiCTR/blob/main/fuxictr/pytorch/layers/deep.py
class MLPLayer(torch.nn.Module):
    def __init__(self, 
                 input_dim, 
                 output_dim=None, 
                 hidden_units=[], 
                 hidden_activations="ReLU",
                 final_activation=None, 
                 dropout_rates=0, 
                 batch_norm=False, 
                 use_bias=True,
                 input_norm=False):
        super().__init__()
        dense_layers = []
        if not isinstance(dropout_rates, list):
            dropout_rates = [dropout_rates] * len(hidden_units)
        if not isinstance(hidden_activations, list):
            hidden_activations = [hidden_activations] * len(hidden_units)        
        hidden_activations = [self.set_activation(x, hidden_size) for x, hidden_size in zip(hidden_activations, hidden_units)]
        hidden_units = [input_dim] + hidden_units
        
        if input_norm:
            dense_layers.append(ms.nn.Normalization(input_dim))
        
        ## batchnorm + linear + activation + dropout...
        for idx in range(len(hidden_units) - 1):
            if batch_norm:
                dense_layers.append(ms.nn.Normalization(hidden_units[idx]))
            dense_layers.append(torch.nn.Linear(hidden_units[idx], hidden_units[idx + 1], bias = use_bias))
            if hidden_activations[idx] is not None \
                and (idx < len(hidden_units) - 2 or output_dim is not None):
                dense_layers.append(hidden_activations[idx])
            if dropout_rates[idx] is not None and dropout_rates[idx] > 0 \
                and (idx < len(hidden_units) - 2 or output_dim is not None):
                dense_layers.append(torch.nn.Dropout(p=dropout_rates[idx]))
        ## final layer
        if output_dim is not None:
            dense_layers.append(torch.nn.Linear(hidden_units[-1], output_dim, bias=use_bias))
        ## final activation
        if final_activation is not None:
            dense_layers.append(self.set_activation(final_activation, None))
        ## all in one
        self.dnn = torch.nn.Sequential(*dense_layers)

    def forward(self, inputs):
        return self.dnn(inputs)
    
    @staticmethod
    def set_activation(activation, hidden_size):
        if isinstance(activation, str):
            if activation.lower() == "relu":
                return torch.nn.ReLU()
            elif activation.lower() == "sigmoid":
                return torch.nn.Sigmoid()
            elif activation.lower() == "tanh":
                return torch.nn.Tanh()
            elif activation.lower() == "dice":
                return Dice(hidden_size)
            else:
                return torch.nn.ReLU() ## defalut relu
        else:
            return torch.nn.ReLU() ## defalut relu
    
# Factorization machine layer
class FMLayer(torch.nn.Module):
    def __init__(self,
                feature_count,
                embedding_dim):
        super().__init__()
        self._feature_count = feature_count
        self._embedding_dim = embedding_dim
    
    def forward(self, inputs):
        inputs = inputs.reshape(-1, self._feature_count, self._embedding_dim)
        square_of_sum = torch.pow(torch.sum(inputs, dim=1, keepdim=True), 2)
        sum_of_square = torch.sum(inputs * inputs, dim=1, keepdim=True)
        cross_term = square_of_sum - sum_of_square
        cross_term = 0.5 * torch.sum(cross_term, dim=2, keepdim=False)
        return cross_term


# Cross net layer
# This code is adapted from github repository:  https://github.com/xue-pai/FuxiCTR/blob/main/fuxictr/pytorch/layers/interaction.py
class CrossNet(torch.nn.Module):
    def __init__(self, input_dim, num_layers):
        super().__init__()
        self.num_layers = num_layers
        self.cross_net = torch.nn.ModuleList(CrossInteractionLayer(input_dim) 
                                       for _ in range(self.num_layers))
    
    def forward(self, X_0):
        X_i = X_0
        for i in range(self.num_layers):
            X_i = X_i + self.cross_net[i](X_0,X_i)
        return X_i   

# Cross interaction Layer
# This code is adapted from github repository:  https://github.com/xue-pai/FuxiCTR/blob/main/fuxictr/pytorch/layers/interaction.py
class CrossInteractionLayer(torch.nn.Module):
    def __init__(self, input_dim):
        super().__init__()
        self.weight = torch.nn.Linear(input_dim, 1, bias=False)
        self.bias = torch.nn.Parameter(torch.zeros(input_dim))
        
    def forward(self, X_0, X_i):
        interaction_out = self.weight(X_i) * X_0 + self.bias
        return interaction_out


# Multi-head attention Layer
# This code is adapted from github repository:  https://github.com/xue-pai/FuxiCTR/blob/main/fuxictr/pytorch/layers/attention.py
class MultiHeadAttention(torch.nn.Module):
    def __init__(self, input_dim, dim_per_head=None, num_heads=1, dropout_rate=None,
                 use_residual=True, layer_norm=False):
        super().__init__()
        self.dim_per_head = dim_per_head
        self.num_heads = num_heads
        self.output_dim = self.dim_per_head * self.num_heads
        self.use_residual = use_residual
        self.W_query = torch.nn.Linear(input_dim, self.output_dim, bias=False)
        self.W_key = torch.nn.Linear(input_dim, self.output_dim, bias=False)
        self.W_value = torch.nn.Linear(input_dim, self.output_dim, bias=False)
        self.W_residual = torch.nn.Linear(input_dim, self.output_dim, bias=False)
        self.dot_product_attention = ScaledDotproductAttention(dropout_rate)
        self.layer_norm = torch.nn.LayerNorm(self.output_dim) if layer_norm else None
        self.dropout = torch.nn.Dropout(dropout_rate) if dropout_rate is not None and dropout_rate > 0 else None
    
    def forward(self, query, key, value):
        ## linear projection
        residual = self.W_residual(query)
        query = self.W_query(query)
        key = self.W_key(key)
        value = self.W_value(value)
        ## split by heads
        batch_size = query.size(0)
        query = query.view(batch_size * self.num_heads, -1, self.dim_per_head)
        key = key.view(batch_size * self.num_heads, -1, self.dim_per_head)
        value = value.view(batch_size * self.num_heads, -1, self.dim_per_head)
        ## scaled dot product attention
        output, attention = self.dot_product_attention(query, key, value)
        ## concat heads
        output = output.view(batch_size, -1, self.output_dim)
        ## dropout
        if self.dropout is not None:
            output = self.dropout(output)
        ## use residual
        if self.use_residual:
            residual = residual.view(batch_size, -1, self.output_dim)
            output = output + residual
        ## use layernorm
        if self.layer_norm is not None:
            output = self.layer_norm(output)
        ## activation
        output = output.relu()
        ## result
        return output, attention

# Multi-head self attention Layer
# This code is adapted from github repository:  https://github.com/xue-pai/FuxiCTR/blob/main/fuxictr/pytorch/layers/attention.py
class MultiHeadSelfAttention(MultiHeadAttention):
    def forward(self,X):
        output, attention = super().forward(X, X, X)
        return output

# Scaled dot-product attention layer
# Copyright (C) 2018. pengshuang@Github for ScaledDotProductAttention.
class ScaledDotproductAttention(torch.nn.Module):
    def __init__(self, dropout_rate=0.):
        super().__init__()
        self.dropout = None
        if dropout_rate is not None and dropout_rate > 0:
            self.dropout = torch.nn.Dropout(dropout_rate)
        self.softmax = torch.nn.Softmax(dim=2)
    
    def forward(self, W_q, W_k, W_v, scale=None, mask=None):
        attention=torch.bmm(W_q, W_k.transpose(1,2))
        scale = (W_k.size(-1)) ** -0.5
        attention = attention * scale
        mask = torch.triu(torch.ones(attention.size(1), attention.size(2)), 1).bool()
        attention.masked_fill_(~mask, 0) 
        attention = self.softmax(attention)
        if self.dropout is not None:
            attention = self.dropout(attention)
        output = torch.bmm(attention, W_v)
        return output, attention

# Cross net v2 layer
# This code is adapted from github repository:  https://github.com/xue-pai/FuxiCTR/blob/main/fuxictr/pytorch/models/DCNv2.py
class CrossNetV2(torch.nn.Module):
    def __init__(self, input_dim, num_layers):
        super().__init__()
        self.num_layers = num_layers
        self.cross_layers = torch.nn.ModuleList(torch.nn.Linear(input_dim, input_dim)
                                          for _ in range(self.num_layers))

    def forward(self, X_0):
        X_i = X_0 # b x dim
        for i in range(self.num_layers):
            X_i = X_i + X_0 * self.cross_layers[i](X_i)
        return X_i
    
    
# Cross net mix Layer
# Copyright (C) 2021 The DeepCTR-Torch authors for CrossNetMix
class CrossNetMix(torch.nn.Module):
    """ CrossNetMix improves CrossNet by:
        1. add MOE to learn feature interactions in different subspaces
        2. add nonlinear transformations in low-dimensional space
    """

    def __init__(self, in_features, layer_num=2, low_rank=32, num_experts=4):
        super().__init__()
        self.layer_num = layer_num
        self.num_experts = num_experts

        # U: (in_features, low_rank)
        self.U_list = torch.nn.ParameterList([torch.nn.Parameter(torch.nn.init.xavier_normal_(
            torch.empty(num_experts, in_features, low_rank))) for i in range(self.layer_num)])
        # V: (in_features, low_rank)
        self.V_list = torch.nn.ParameterList([torch.nn.Parameter(torch.nn.init.xavier_normal_(
            torch.empty(num_experts, in_features, low_rank))) for i in range(self.layer_num)])
        # C: (low_rank, low_rank)
        self.C_list = torch.nn.ParameterList([torch.nn.Parameter(torch.nn.init.xavier_normal_(
            torch.empty(num_experts, low_rank, low_rank))) for i in range(self.layer_num)])
        self.gating = torch.nn.ModuleList([torch.nn.Linear(in_features, 1, bias=False) for i in range(self.num_experts)])

        self.bias = torch.nn.ParameterList([torch.nn.Parameter(torch.nn.init.zeros_(
            torch.empty(in_features, 1))) for i in range(self.layer_num)])

    def forward(self, inputs):
        x_0 = inputs.unsqueeze(2)  # (bs, in_features, 1)
        x_l = x_0
        for i in range(self.layer_num):
            output_of_experts = []
            gating_score_of_experts = []
            for expert_id in range(self.num_experts):
                # (1) G(x_l)
                # compute the gating score by x_l
                gating_score_of_experts.append(self.gating[expert_id](x_l.squeeze(2)))

                # (2) E(x_l)
                # project the input x_l to $\mathbb{R}^{r}$
                v_x = torch.matmul(self.V_list[i][expert_id].t(), x_l)  # (bs, low_rank, 1)

                # nonlinear activation in low rank space
                v_x = torch.tanh(v_x)
                v_x = torch.matmul(self.C_list[i][expert_id], v_x)
                v_x = torch.tanh(v_x)

                # project back to $\mathbb{R}^{d}$
                uv_x = torch.matmul(self.U_list[i][expert_id], v_x)  # (bs, in_features, 1)

                dot_ = uv_x + self.bias[i]
                dot_ = x_0 * dot_  # Hadamard-product

                output_of_experts.append(dot_.squeeze(2))

            # (3) mixture of low-rank experts
            output_of_experts = torch.stack(output_of_experts, 2)  # (bs, in_features, num_experts)
            gating_score_of_experts = torch.stack(gating_score_of_experts, 1)  # (bs, num_experts, 1)
            moe_out = torch.matmul(output_of_experts, gating_score_of_experts.softmax(1))
            x_l = moe_out + x_l  # (bs, in_features, 1)

        x_l = x_l.squeeze()  # (bs, in_features)
        return x_l
    

# Inner product layer
class InnerProductLayer(torch.nn.Module):
    def __init__(self, num_fields=None, embedding_dim=None):
        super().__init__()
        self.num_fields = num_fields
        self.embedding_dim = embedding_dim
        self.interaction_units = int(num_fields * (num_fields - 1) / 2)
        self.upper_triange_mask = torch.triu(torch.ones(num_fields, num_fields), 1).byte()

    def forward(self, inputs):
        inputs = inputs.view(-1, self.num_fields, self.embedding_dim)
        inner_product_matrix = torch.bmm(inputs, inputs.transpose(1, 2))
        flat_upper_triange = torch.masked_select(inner_product_matrix, self.upper_triange_mask)
        return flat_upper_triange.view(-1, self.interaction_units)
    
    
# Outer product layer
class OuterProductLayer(torch.nn.Module):
    def __init__(self, num_fields=None, embedding_dim=None):
        super().__init__()
        self.num_fields = num_fields
        self.embedding_dim = embedding_dim
        self.interaction_units = int(embedding_dim * (embedding_dim - 1) / 2)
        self.upper_triange_mask = torch.triu(torch.ones(self.embedding_dim, self.embedding_dim), 1).byte()

    def forward(self, inputs):
        inputs = inputs.view(-1, self.num_fields, self.embedding_dim)
        inputs = torch.transpose(inputs, 1 , 2)
        hadamard_tensor = torch.einsum("bhd,bmd->bhmd", inputs, inputs)
        hadamard_tensor = hadamard_tensor.contiguous()
        hadamard_tensor = hadamard_tensor.view(-1,
                                                self.num_fields,
                                                self.embedding_dim,
                                                self.embedding_dim)
        V = torch.empty(hadamard_tensor.shape[0] * self.num_fields * self.interaction_units)
        V = (torch.masked_select(hadamard_tensor, self.upper_triange_mask))
        return V.contiguous().view(hadamard_tensor.shape[0], -1)
    

# Compressed interaction net layer
# This code is adapted from github repository:  https://github.com/xue-pai/FuxiCTR/blob/main/fuxictr/pytorch/layers/interaction.py
class CompressedInteractionNet(torch.nn.Module):
    def __init__(self, num_fields, embedding_dim, cin_layer_units, output_dim=1):
        super().__init__()
        self._num_fields = num_fields
        self._embedding_dim = embedding_dim
        self.cin_layer_units = cin_layer_units
        self.fc = torch.nn.Linear(sum(cin_layer_units), output_dim)
        self.cin_layer = torch.nn.ModuleDict()
        for i, unit in enumerate(self.cin_layer_units):
            in_channels = num_fields * self.cin_layer_units[i - 1] if i > 0 else num_fields ** 2
            out_channels = unit
            self.cin_layer["layer_" + str(i + 1)] = torch.nn.Conv1d(in_channels,
                                                                    out_channels,  # how many filters
                                                                    kernel_size=1) # kernel output shape

    def forward(self, inputs):
        inputs = inputs.reshape(-1, self._num_fields, self._embedding_dim)
        pooling_outputs = []
        X_0 = inputs
        batch_size = X_0.shape[0]
        embedding_dim = X_0.shape[-1]
        X_i = X_0
        for i in range(len(self.cin_layer_units)):
            hadamard_tensor = torch.einsum("bhd,bmd->bhmd", X_0, X_i)
            hadamard_tensor = hadamard_tensor.view( batch_size,-1, embedding_dim)
            X_i = self.cin_layer["layer_" + str(i + 1)](hadamard_tensor) \
                      .view(batch_size,-1, embedding_dim)
            pooling_outputs.append(X_i.sum(dim=-1))
        concate_vec = torch.cat(pooling_outputs, dim=-1)
        output = self.fc(concate_vec)
        return output
<<<<<<< HEAD
    
# This code is adapted from github repository: https://github.com/RUCAIBox/RecBole/blob/master/recbole/model/layers.py    
=======

# Sequence Attention Layer
# This code is adapted from github repository:  https://github.com/RUCAIBox/RecBole/blob/master/recbole/model/layers.py 
>>>>>>> c2b6c44b
class SequenceAttLayer(torch.nn.Module):
    def __init__(self, att_hidden_size, att_activation, att_dropout, use_att_bn, max_length):
        super(SequenceAttLayer, self).__init__()
        self.att_mlp_layers = MLPLayer(input_dim=att_hidden_size[0], hidden_units=att_hidden_size[1:], hidden_activations=att_activation, dropout_rates=att_dropout, batch_norm=use_att_bn)
        self.dense = torch.nn.Linear(att_hidden_size[-1],1)
        self.mask_mat = torch.arange(max_length).view(1, -1)  
        
        
    def forward(self,target_item, rnn_outputs, rnn_length):
        target_item = target_item.repeat(1, rnn_outputs.shape[1])
        target_item = target_item.view(-1, rnn_outputs.shape[1], rnn_outputs.shape[2])
        
        input_tensor = torch.cat([target_item, rnn_outputs, target_item-rnn_outputs, target_item*rnn_outputs], dim=-1)
        output = self.att_mlp_layers(input_tensor)
        output = torch.transpose(self.dense(output), -1, -2)
        
        output = output.squeeze(1)
        mask = self.mask_mat.repeat(output.shape[0], 1)
        mask = (mask >= rnn_length.unsqueeze(1))
        mask_value = 0.0
        output = output.masked_fill(mask=mask, value=torch.tensor(mask_value))
        output = output.unsqueeze(1)
        output = output / (rnn_outputs.shape[-1] ** 0.5)
        
        output = torch.matmul(output, rnn_outputs) 
        return output
        
<<<<<<< HEAD
# This code is adapted from github repository: https://github.com/RUCAIBox/RecBole/blob/master/recbole/model/layers.py        
=======
# Interest Evolving Layer
# This code is adapted from github repository:  https://github.com/RUCAIBox/RecBole/blob/master/recbole/model/sequential_recommender/dien.py     
>>>>>>> c2b6c44b
class InterestEvolvingLayer(torch.nn.Module):
    def __init__(
        self,
        embedding_size,
        gru_hidden_size,
        gru_num_layers,
        att_hidden_units,
        att_activation,
        att_dropout,
        use_att_bn,
        max_length
    ):
        super(InterestEvolvingLayer, self).__init__()
        self.attention_layer = SequenceAttLayer(att_hidden_units, att_activation, att_dropout, use_att_bn, max_length)
        self.dynamic_rnn = torch.nn.GRU(
            input_size = embedding_size,
            hidden_size = gru_hidden_size,
            num_layers = gru_num_layers,
            bias = False,
            batch_first = True,
        )
        
    def forward(self,target_item,interest):
        packed_rnn_outputs,_= self.dynamic_rnn(interest)
        rnn_outputs,rnn_length = pad_packed_sequence(packed_rnn_outputs, batch_first=True)
        att_outputs = self.attention_layer(target_item, rnn_outputs, rnn_length)
        outputs = att_outputs.squeeze(1)
        return outputs
    
<<<<<<< HEAD
# This code is adapted from github repository: https://github.com/RUCAIBox/RecBole/blob/master/recbole/model/layers.py    
=======
    
# Interest Extractor Network
# This code is adapted from github repository:  https://github.com/RUCAIBox/RecBole/blob/master/recbole/model/sequential_recommender/dien.py 
>>>>>>> c2b6c44b
class InterestExtractorNetwork(torch.nn.Module):
    def __init__(self, embedding_size, aux_units, gru_hidden_size, gru_num_layers, aux_activation, aux_dropout, use_aux_bn):
        super(InterestExtractorNetwork, self).__init__()
        self.gru_layers = torch.nn.GRU(
            input_size = embedding_size,
            hidden_size = gru_hidden_size,
            num_layers = gru_num_layers,
            bias = False,
            batch_first = True,
        )
        self.auxiliary_net = MLPLayer(input_dim=aux_units[0], output_dim=1, hidden_units=aux_units[1:], hidden_activations=aux_activation, final_activation=aux_activation, dropout_rates=aux_dropout, batch_norm=use_aux_bn)
        
    def forward(self, item_seq_pack, neg_item_seq_pack=None):
        packed_rnn_outputs,_=self.gru_layers(item_seq_pack)
        rnn_outputs,_ = pad_packed_sequence(packed_rnn_outputs, batch_first=True)
        item_seq,_ = pad_packed_sequence(item_seq_pack, batch_first=True)
        neg_item_seq,_ = pad_packed_sequence(neg_item_seq_pack, batch_first=True)
        aux_loss = self.auxiliary_loss(rnn_outputs[:,:-1,:], item_seq[:,1:,:], neg_item_seq[:,1:,:])
        return packed_rnn_outputs, aux_loss
    
    def auxiliary_loss(self, h_states, click_seq, noclick_seq):
        click_input = torch.cat([h_states, click_seq], dim=-1)
        noclick_input = torch.cat([h_states, noclick_seq], dim=-1)
        click_prop = self.auxiliary_net(click_input.view(h_states.shape[0]*h_states.shape[1], -1)).view(-1, 1)
        click_target = torch.ones(click_prop.shape, device=click_input.device)
        noclick_prop = self.auxiliary_net(noclick_input.view(h_states.shape[0]*h_states.shape[1], -1)).view(-1, 1)
        noclick_target = torch.zeros(noclick_prop.shape, device=noclick_input.device)
        
        loss = F.binary_cross_entropy(
            torch.cat([click_prop, noclick_prop], dim=0),torch.cat([click_target, noclick_target],dim=0)
        )
        
        return loss
<|MERGE_RESOLUTION|>--- conflicted
+++ resolved
@@ -389,14 +389,9 @@
         concate_vec = torch.cat(pooling_outputs, dim=-1)
         output = self.fc(concate_vec)
         return output
-<<<<<<< HEAD
-    
-# This code is adapted from github repository: https://github.com/RUCAIBox/RecBole/blob/master/recbole/model/layers.py    
-=======
 
 # Sequence Attention Layer
 # This code is adapted from github repository:  https://github.com/RUCAIBox/RecBole/blob/master/recbole/model/layers.py 
->>>>>>> c2b6c44b
 class SequenceAttLayer(torch.nn.Module):
     def __init__(self, att_hidden_size, att_activation, att_dropout, use_att_bn, max_length):
         super(SequenceAttLayer, self).__init__()
@@ -424,12 +419,8 @@
         output = torch.matmul(output, rnn_outputs) 
         return output
         
-<<<<<<< HEAD
-# This code is adapted from github repository: https://github.com/RUCAIBox/RecBole/blob/master/recbole/model/layers.py        
-=======
 # Interest Evolving Layer
 # This code is adapted from github repository:  https://github.com/RUCAIBox/RecBole/blob/master/recbole/model/sequential_recommender/dien.py     
->>>>>>> c2b6c44b
 class InterestEvolvingLayer(torch.nn.Module):
     def __init__(
         self,
@@ -459,13 +450,8 @@
         outputs = att_outputs.squeeze(1)
         return outputs
     
-<<<<<<< HEAD
-# This code is adapted from github repository: https://github.com/RUCAIBox/RecBole/blob/master/recbole/model/layers.py    
-=======
-    
 # Interest Extractor Network
 # This code is adapted from github repository:  https://github.com/RUCAIBox/RecBole/blob/master/recbole/model/sequential_recommender/dien.py 
->>>>>>> c2b6c44b
 class InterestExtractorNetwork(torch.nn.Module):
     def __init__(self, embedding_size, aux_units, gru_hidden_size, gru_num_layers, aux_activation, aux_dropout, use_aux_bn):
         super(InterestExtractorNetwork, self).__init__()
