--- conflicted
+++ resolved
@@ -415,7 +415,6 @@
         concate_vec = torch.cat(pooling_outputs, dim=-1)
         output = self.fc(concate_vec)
         return output
-<<<<<<< HEAD
 
 # Sequence Attention Layer
 # This code is adapted from github repository:  https://github.com/RUCAIBox/RecBole/blob/master/recbole/model/layers.py 
@@ -531,7 +530,7 @@
         )
         
         return loss
-=======
+
     
 # Field-weighted factorization machine layer
 # This code is adapted from github repository:  https://github.com/xue-pai/FuxiCTR/blob/main/fuxictr/pytorch/models/FwFM.py
@@ -549,5 +548,4 @@
         linear_part = self.linear_weight_layer(inputs)
         inner_product_vec = self.inner_product_layer(inputs)
         poly2_part = self.interaction_weight_layer(inner_product_vec)
-        return linear_part + poly2_part
->>>>>>> 85a8232d
+        return linear_part + poly2_part