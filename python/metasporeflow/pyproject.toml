--- conflicted
+++ resolved
@@ -4,11 +4,7 @@
 
 [project]
 name = "metasporeflow"
-<<<<<<< HEAD
-version = "0.1.3"
-=======
 version = "0.2.0"
->>>>>>> fa9fe8cd
 authors = [
   { name="DMetaSoul", email="opensource@dmetasoul.com" },
 ]
