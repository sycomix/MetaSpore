--- conflicted
+++ resolved
@@ -11,10 +11,6 @@
 model_path = os.path.join(prefix, "model")
 model_info_file = os.path.join(prefix, "model-infos.json")
 config_path = os.path.join(prefix, config_name)
-<<<<<<< HEAD
-
-=======
->>>>>>> 428356ef
 
 def process_model_data():
     print("/opt/ml/:", os.path.exists(prefix))
@@ -53,13 +49,8 @@
     print("model handle start!")
 
 
-<<<<<<< HEAD
-async def _start_recommend_service(service_port, consul_enable, init_model_info=model_info_file, init_config=config_path):
-    config_name, model_info_file = process_model_data()
-=======
 async def _start_recommend_service(service_port, consul_enable, init_model_info=model_info_file,
                                    init_config=config_path):
->>>>>>> 428356ef
     recommend_base_cmd = "java -Xmx2048M -Xms2048M -Xmn768M -XX:MaxMetaspaceSize=256M -XX:MetaspaceSize=256M -jar " \
                          "/opt/recommend-service.jar  --init_config={} --init_config_format=yaml " \
                          "--init_model_info={}".format(init_config, init_model_info)
