import decimal
import json

from metasporeflow.online.common import dictToObj

import boto3
import datetime
import time
import re
import os
import shutil
import tempfile
import tarfile

from metasporeflow.online.online_generator import OnlineGenerator

class DateEncoder(json.JSONEncoder):
    def default(self, obj):
        if isinstance(obj, datetime.date):
            return obj.strftime("%Y-%m-%d")
        elif isinstance(obj, datetime.datetime):
            return obj.strftime("%Y-%m-%d %H:%M:%S")
        elif isinstance(obj, decimal.Decimal):
            return float(obj)
        else:
            return json.JSONEncoder.default(self, obj)


class SageMakerExecutor(object):
    def __init__(self, resources):
        from metasporeflow.online.online_flow import OnlineFlow
        self.now_time = datetime.datetime.now()
        self.model_version = datetime.datetime.strftime(self.now_time, "%Y%m%d-%H%M%S")
        self._resources = resources
        self._online_resource = resources.find_by_type(OnlineFlow)
        self._generator = OnlineGenerator(resource=self._online_resource)
        self.server_config = self._generator.gen_server_config()
        self.configure = self._online_resource.data
        self.region = self._get_aws_region()
        self.role = self._get_iam_role()
        config = self._get_boto3_client_config()
        self.sm_client = boto3.client("sagemaker", self.region, config=config)
        self.runtime_sm_client = boto3.client("runtime.sagemaker", self.region, config=config)
        self.account_id = boto3.client("sts", self.region, config=config).get_caller_identity()["Account"]
        self.bucket, self.prefix = self._get_bucket_and_prefix()

    def _get_scene_name(self):
        import re
        from metasporeflow.flows.metaspore_flow import MetaSporeFlow
        flow_resource = self._resources.find_by_type(MetaSporeFlow)
        scene_name = flow_resource.name
        return scene_name

    def _get_endpoint_name(self):
        scene_name = self._get_scene_name()
        endpoint_name = re.sub('[^A-Za-z0-9]', '-', scene_name)
        return endpoint_name

    def _get_sage_maker_config(self):
        from metasporeflow.flows.sage_maker_config import SageMakerConfig
        resource = self._resources.find_by_type(SageMakerConfig)
        config = resource.data
        return config

    def _get_iam_role(self):
        config = self._get_sage_maker_config()
        role = config.roleArn
        return role

    def _get_s3_endpoint(self):
        config = self._get_sage_maker_config()
        s3_endpoint = config.s3Endpoint
        return s3_endpoint

    def _get_s3_work_dir(self):
        config = self._get_sage_maker_config()
        s3_work_dir = config.s3WorkDir
        return s3_work_dir

    def _get_serving_dir(self):
        s3_work_dir = self._get_s3_work_dir()
        scene_name = self._get_scene_name()
        flow_dir = os.path.join(s3_work_dir, 'flow')
        scene_dir = os.path.join(flow_dir, 'scene', scene_name)
        model_dir = os.path.join(scene_dir, 'model')
        serving_dir = os.path.join(model_dir, 'serving')
        return serving_dir

    def _get_aws_region(self):
        import re
        pattern = r's3\.([A-Za-z0-9\-]+?)\.amazonaws\.com(\.cn)?$'
        s3_endpoint = self._get_s3_endpoint()
        match = re.match(pattern, s3_endpoint)
        if match is None:
            message = 'invalid s3 endpoint %r' % s3_endpoint
            raise RuntimeError(message)
        aws_region = match.group(1)
        return aws_region

    def _get_bucket_and_prefix(self):
        from urllib.parse import urlparse
        serving_dir = self._get_serving_dir()
        results = urlparse(serving_dir, allow_fragments=False)
        bucket = results.netloc
        prefix = results.path.strip('/') + '/'
        return bucket, prefix

    def _get_container_image(self):
<<<<<<< HEAD
        url = '132825542956.dkr.ecr.cn-northwest-1.amazonaws.com.cn'
        url += '/dmetasoul-repo/metaspore-sagemaker-release:v1.0.6'
=======
        url = '132825542956.dkr.ecr.cn-northwest-1.amazonaws.com.cn/dmetasoul-repo'
        url += '/metaspore-sagemaker-release:v1.0.4'
>>>>>>> cefd093c
        return url

    def _endpoint_exists(self, endpoint_name):
        import botocore
        try:
            _response = self.sm_client.describe_endpoint(EndpointName=endpoint_name)
            return True
        except botocore.exceptions.ClientError:
            return False

    def _get_boto3_client_config(self):
        from botocore.config import Config
        config = Config(connect_timeout=5, read_timeout=60, retries={'max_attempts': 20})
        return config

    def _get_endpoint_status(self, endpoint_name):
        import boto3
        import botocore
        config = self._get_boto3_client_config()
        client = boto3.client('sagemaker', self.region, config=config)
        try:
            response = client.describe_endpoint(EndpointName=endpoint_name)
        except botocore.exceptions.ClientError as ex:
            message = "endpoint %r not found" % endpoint_name
            raise RuntimeError(message) from ex
        status = response['EndpointStatus']
        return status

    def _wait_endpoint(self, endpoint_name):
        import time
        counter = 0
        while True:
            status = self._get_endpoint_status(endpoint_name)
            if counter > 7200:
                message = 'fail to wait endpoint %r' % endpoint_name
                raise RuntimeError(message)
            if counter % 60 == 0:
                print('Wait endpoint %r ... [%s]' % (endpoint_name, status))
            if status in ('InService', 'Failed'):
                return status
            time.sleep(1)
            counter += 1

    def create_model(self, endpoint_name, key):
        model_name = "{}-model-{}".format(endpoint_name, self.model_version)
        model_url = "s3://{}/{}".format(self.bucket, key)
        container_image = self._get_container_image()
        environment = dict()
        environment["CONSUL_ENABLE"] = "false"
        environment["SERVICE_PORT"] = "8080"
        container = {"Image": container_image, "ModelDataUrl": model_url, "Environment": environment}
        config = self._get_sage_maker_config()
        if config.securityGroups and config.subnets:
            vpc_config = {
                'SecurityGroupIds': config.securityGroups,
                'Subnets': config.subnets,
            }
            create_model_response = self.sm_client.create_model(
                ModelName=model_name,
                ExecutionRoleArn=self.role,
                Containers=[container],
                VpcConfig=vpc_config
            )
        else:
            create_model_response = self.sm_client.create_model(
                ModelName=model_name,
                ExecutionRoleArn=self.role,
                Containers=[container],
            )
        print("model resp:", create_model_response)
        print("Model Arn: " + create_model_response["ModelArn"])
        resp = self.sm_client.describe_model(ModelName=model_name)
        print("model: {} resp: ".format(model_name) + json.dumps(resp, cls=DateEncoder))
        print("model_url=", model_url)
        return self.create_endpoint_config(endpoint_name, model_name)

    def create_endpoint_config(self, endpoint_name, model_name):
        endpoint_config_name = "{}-config-{}".format(endpoint_name, self.model_version)
        create_endpoint_config_response = self.sm_client.create_endpoint_config(
            EndpointConfigName=endpoint_config_name,
            ProductionVariants=[
                {
                    # NOTE: Default to ml.m5.2xlarge with 8 vCPUs and 32 GiB Memory
                    "InstanceType": "ml.m5.2xlarge",
                    "InitialInstanceCount": 1,
                    "InitialVariantWeight": 1,
                    "ModelName": model_name,
                    "VariantName": "variant-name-1",
                }
            ],
        )
        print("Endpoint config Arn: " + create_endpoint_config_response["EndpointConfigArn"])
        resp = self.sm_client.describe_endpoint_config(EndpointConfigName=endpoint_config_name)
        print("endpoint config: {} resp: ".format(endpoint_config_name) + json.dumps(resp, cls=DateEncoder))
        return endpoint_config_name

    def create_endpoint(self, endpoint_name, endpoint_config_name):
        create_endpoint_response = self.sm_client.create_endpoint(
            EndpointName=endpoint_name, EndpointConfigName=endpoint_config_name
        )
        print("Endpoint Arn: " + create_endpoint_response["EndpointArn"])

        resp = self.sm_client.describe_endpoint(EndpointName=endpoint_name)
        status = resp["EndpointStatus"]
        print("Endpoint Status: " + status)
        print("Waiting for {} endpoint to be in service...".format(endpoint_name))
        status = self._wait_endpoint(endpoint_name)
        print("Endpoint Status: " + status)
        print("{} endpoint create successfully, is in service...".format(endpoint_name))

    def update_endpoint(self, endpoint_name, endpoint_config_name):
        create_endpoint_response = self.sm_client.update_endpoint(
            EndpointName=endpoint_name, EndpointConfigName=endpoint_config_name
        )
        print("Endpoint Arn: " + create_endpoint_response["EndpointArn"])

        resp = self.sm_client.describe_endpoint(EndpointName=endpoint_name)
        status = resp["EndpointStatus"]
        print("Endpoint Status: " + status)
        print("Waiting for {} endpoint to be update in service...".format(endpoint_name))
        status = self._wait_endpoint(endpoint_name)
        print("Endpoint Status: " + status)
        print("{} endpoint update successfully is in service...".format(endpoint_name))

    def create_or_update_endpoint(self, endpoint_name, endpoint_config_name):
        if self._endpoint_exists(endpoint_name):
            self.update_endpoint(endpoint_name, endpoint_config_name)
        else:
            self.create_endpoint(endpoint_name, endpoint_config_name)

    def invoke_endpoint(self, endpoint_name, request):
        resp = self.sm_client.describe_endpoint(EndpointName=endpoint_name)
        status = resp["EndpointStatus"]
        print("Endpoint:" + endpoint_name + " Status: " + status)
        print("Endpoint:" + endpoint_name + " resp: " + json.dumps(resp, cls=DateEncoder))
        if not isinstance(request, dict):
            print("request type is not match request dict")
            return None
        request_body = json.dumps(request)
        response = self.runtime_sm_client.invoke_endpoint(
            EndpointName=endpoint_name,
            ContentType="application/json",
            Accept='application/json',
            Body=request_body,
        )
        res = json.loads(response["Body"].read())
        return res

    def add_model_to_s3(self, endpoint_name, model_paths):
        temp_dir = tempfile.mkdtemp()
        try:
            s3 = boto3.resource('s3', self.region)
            model = self.process_model_info(endpoint_name, model_paths, temp_dir)
            key = os.path.join(self.prefix, os.path.basename(model))
            with open(model, "rb") as file_obj:
                s3.Bucket(self.bucket).Object(key).upload_fileobj(file_obj)
            return key
        finally:
            shutil.rmtree(temp_dir)

    def process_model_info(self, endpoint_name, model_paths, temp_dir):
        tarball_dir = os.path.join(temp_dir, "tarball_dir")
        os.makedirs(tarball_dir)
        config_file = os.path.join(tarball_dir, "recommend-config.yaml")
        with open(config_file, "w") as file:
            file.write(self.server_config)
        model_info_file = os.path.join(tarball_dir, "model-infos.json")
        model_infos = list()
        for model_name, model_prefix in model_paths.items():
            rel_model_path = os.path.join("model", model_name)
            rt_model_path = os.path.join("/opt/ml/model", rel_model_path)
            model_path = os.path.join(tarball_dir, rel_model_path)
            if not os.path.isdir(model_path):
                os.makedirs(model_path)
            bucket = self.bucket
            if model_prefix.startswith("s3://"):
                idx = model_prefix.find("/", len("s3://"))
                if idx == -1:
                    print("model: {} path: {} is error!".format(model_name, model_prefix))
                    continue
                bucket = model_prefix[len("s3://"):idx]
                model_prefix = model_prefix[idx + 1:]
            self.download_directory(bucket, model_prefix, model_path)
            model_info = dict(
                modelName=model_name,
                version="1",
                dirPath=rt_model_path,
                host="127.0.0.1",
                port=50000,
            )
            model_infos.append(model_info)
        with open(model_info_file, "w") as model_file:
            json.dump(model_infos, model_file)
            print(file=model_file)
        tarball_name = "%s-%s.tar.gz" % (endpoint_name, self.model_version)
        tarball_path = os.path.join(temp_dir, tarball_name)
        with tarfile.open(tarball_path, "w:gz") as tar:
            for name in os.listdir(tarball_dir):
                path = os.path.join(tarball_dir, name)
                tar.add(path, name)
        shutil.rmtree(tarball_dir)
        return tarball_path

    def download_directory(self, bucket_name, path, local_path):
        if not os.path.isdir(local_path):
            os.mkdir(local_path)
        s3 = boto3.resource('s3', self.region)
        bucket = s3.Bucket(bucket_name)
        for obj in bucket.objects.filter(Prefix=path):
            local_file = os.path.join(local_path, obj.key[len(path):].lstrip("/"))
            if not os.path.isdir(os.path.dirname(local_file)):
                os.makedirs(os.path.dirname(local_file))
            key = obj.key
            print(f'Downloading {key}')
            bucket.download_file(key, local_file)

    def execute_up(self, **kwargs):
        model_paths = kwargs.get("models", {})
        endpoint_name = self._get_endpoint_name()
        model_data_path = self.add_model_to_s3(endpoint_name, model_paths)
        endpoint_config = self.create_model(endpoint_name, model_data_path)
        self.create_or_update_endpoint(endpoint_name, endpoint_config)

    def execute_down(self, **kwargs):
        endpoint_name = self._get_endpoint_name()
        try:
            self.sm_client.delete_endpoint(EndpointName=endpoint_name)
        except:
            print("the endpoint is not exist! or endpoint is creating")
        next_token = ''
        while next_token is not None:
            configs = self.sm_client.list_endpoint_configs(
                SortBy='CreationTime',
                SortOrder='Ascending',
                NameContains="{}-config-".format(endpoint_name),
                MaxResults=10,
                NextToken=next_token,
            )
            for item in configs.get('EndpointConfigs', []):
                if item.get("EndpointConfigName"):
                    print("delete endpoint config:", item.get("EndpointConfigName"))
                    self.sm_client.delete_endpoint_config(EndpointConfigName=item.get("EndpointConfigName"))
            next_token = configs.get('NextToken')
        next_token = ''
        while next_token is not None:
            models = self.sm_client.list_models(
                SortBy='CreationTime',
                SortOrder='Ascending',
                NameContains="{}-model-".format(endpoint_name),
                MaxResults=10,
                NextToken=next_token,
            )
            for item in models.get('Models', []):
                if item.get("ModelName"):
                    print("delete model:", item.get("ModelName"))
                    self.sm_client.delete_model(ModelName=item.get("ModelName"))
            next_token = models.get('NextToken')

    def execute_status(self, **kwargs):
        endpoint_name = self._get_endpoint_name()
        info = {"status": "DOWN"}
        try:
            resp = self.sm_client.describe_endpoint(EndpointName=endpoint_name)
            info["endpoint_url"] = "https://{}.console.amazonaws.cn/sagemaker/home?region={}#/endpoints/{}".format(
                self.region, self.region, endpoint_name)
            info["endpoint_status"] = resp["EndpointStatus"]
            if info["endpoint_status"] == "InService" or info["endpoint_status"] == 'Updating':
                info["status"] = "UP"
        except:
            info["endpoint_status"] = "NOT_EXIST"
            print("the endpoint is not exist! or endpoint is creating")
        if info.get('status', "DOWN") != "UP":
            info["msg"] = "endpoint {} is not InService!".format(endpoint_name)
            return info
        try:
            configs = self.sm_client.list_endpoint_configs(
                SortBy='CreationTime',
                SortOrder='Descending',
                NameContains="{}-config-".format(endpoint_name)
            )
            info["endpoint_config_list"] = list()
            for item in configs.get('EndpointConfigs', []):
                if item.get("EndpointConfigName"):
                    info["endpoint_config_list"].append(item.get("EndpointConfigName"))
            models = self.sm_client.list_models(
                SortBy='CreationTime',
                SortOrder='Descending',
                NameContains="{}-model-".format(endpoint_name)
            )
            info["model_list"] = list()
            for item in models.get('Models', []):
                if item.get("ModelName"):
                    info["model_list"].append(item.get("ModelName"))
        except:
            print("the model and endpoint config list fail!")
        return info

    def execute_reload(self, **kwargs):
        endpoint_name = self._get_endpoint_name()
        model_paths = kwargs.get("models", {})
        model_data_path = self.add_model_to_s3(endpoint_name, model_paths)
        endpoint_config = self.create_model(endpoint_name, model_data_path)
        self.create_or_update_endpoint(endpoint_name, endpoint_config)

    def execute_update(self):
        message = "execute_update is not supported by SageMaker"
        raise RuntimeError(message)

        endpoint_name = self._get_endpoint_name()
        resp = self.sm_client.describe_endpoint(EndpointName=endpoint_name)
        if resp["EndpointStatus"] != "InService":
            return False, "endpoint: {} is not up!".format(endpoint_name)
        endpoint_config = resp["EndpointConfigName"]
        config_resp = self.sm_client.describe_endpoint_config(EndpointConfigName=endpoint_config)
        products = config_resp['ProductionVariants']
        if not products:
            return False, "endpoint: {} model info describe fail!".format(endpoint_name)
        model_name = products[0].get("ModelName")
        if not model_name:
            return False, "endpoint: {} get model_name is empty fail!".format(endpoint_name)
        model_resp = self.sm_client.describe_model(ModelName=model_name)
        print("model_resp:", model_resp)
        model_data_url = model_resp.get('PrimaryContainer', {}).get("ModelDataUrl")
        if not model_data_url:
            if not model_resp.get('Containers', []):
                return False, "endpoint: {} get model_data_url is empty no Containers fail!".format(endpoint_name)
            model_data_url = model_resp.get('Containers', [])[0].get("ModelDataUrl")
            if not model_data_url:
                return False, "endpoint: {} get model_data_url is empty fail!".format(endpoint_name)
        data_file = self.download_file(model_data_url, "update_data")
        config_file = "recommend-config.yaml"
        model_info_file = "model-infos.json"
        with tarfile.open(data_file, "r:gz") as tar:
            if os.path.exists(model_info_file):
                os.remove(model_info_file)
            if os.path.exists("model"):
                shutil.rmtree("model")
            tar.extractall(".")
        with open(config_file, "w") as file:
            file.write(self.server_config)
        with tarfile.open(data_file, "w:gz") as tar:
            tar.add(config_file)
            if os.path.exists("model"):
                tar.add("model")
            if os.path.exists(model_info_file):
                tar.add(model_info_file)
        new_data_url = os.path.join(self.prefix, os.path.basename(data_file))
        print("new_data_url:", new_data_url)
        s3 = boto3.resource('s3', self.region)
        with open(data_file, "rb") as file_obj:
            s3.Bucket(self.bucket).Object(new_data_url).upload_fileobj(file_obj)
        endpoint_config = self.create_model(endpoint_name, new_data_url)
        self.create_or_update_endpoint(endpoint_name, endpoint_config)
        return True, "update config successfully!"

    def download_file(self, file_path, local_path):
        if os.path.isfile(local_path):
            os.remove(local_path)
        if not os.path.exists(local_path):
            os.mkdir(local_path)
        s3 = boto3.resource('s3', self.region)
        if not file_path.startswith("s3://"):
            print("file path: {} is not s3 path!".format(file_path))
            return
        idx = file_path.find("/", len("s3://"))
        if idx == -1:
            print("file path: {} is error!".format(file_path))
            return
        bucket_name = file_path[len("s3://"):idx]
        file_prefix = file_path[idx + 1:]
        bucket = s3.Bucket(bucket_name)
        local_file = os.path.join(local_path, os.path.basename(file_prefix))
        print(f'Downloading {file_prefix}')
        bucket.download_file(file_prefix, local_file)
        return local_file

if __name__ == "__main__":
    from metasporeflow.flows.flow_loader import FlowLoader
    from metasporeflow.online.online_flow import OnlineFlow

    flow_loader = FlowLoader()
    #flow_loader._file_name = 'metaspore-flow.yml'
    resources = flow_loader.load()
    #online_flow = resources.find_by_type(OnlineFlow)

    executor = SageMakerExecutor(resources)
    #print(executor.execute_update())
    #executor.execute_down()
    #executor.execute_up(models={"amazonfashion_widedeep": "s3://dmetasoul-test-bucket/qinyy/test-model-watched/amazonfashion_widedeep"})
    #executor.execute_reload(models={"amazonfashion_widedeep": "s3://dmetasoul-test-bucket/qinyy/test-model-watched/amazonfashion_widedeep"})
    print(executor.execute_status())
    #executor.execute_down()

    #executor.execute_up(models={"amazonfashion_widedeep": "s3://dmetasoul-test-bucket/qinyy/test-model-watched/amazonfashion_widedeep"})
    #with open("recommend-config.yaml") as config_file:
    #    res = executor.invoke_endpoint("guess-you-like", {"operator": "updateconfig", "config": config_file.read()})
    #    print(res)

    endpoint_name = executor._get_endpoint_name()
    res = executor.invoke_endpoint(endpoint_name, {"operator": "recommend", "request": {"user_id": "A1P62PK6QVH8LV", "scene": "guess-you-like"}})
    print(res)
    #executor.process_model_info("guess-you-like", {"amazonfashion_widedeep": "s3://dmetasoul-test-bucket/qinyy/test-model-watched/amazonfashion_widedeep"})<|MERGE_RESOLUTION|>--- conflicted
+++ resolved
@@ -106,13 +106,8 @@
         return bucket, prefix
 
     def _get_container_image(self):
-<<<<<<< HEAD
         url = '132825542956.dkr.ecr.cn-northwest-1.amazonaws.com.cn'
         url += '/dmetasoul-repo/metaspore-sagemaker-release:v1.0.6'
-=======
-        url = '132825542956.dkr.ecr.cn-northwest-1.amazonaws.com.cn/dmetasoul-repo'
-        url += '/metaspore-sagemaker-release:v1.0.4'
->>>>>>> cefd093c
         return url
 
     def _endpoint_exists(self, endpoint_name):
